--- conflicted
+++ resolved
@@ -1,9 +1,5 @@
 # Parse PDF files into verifiable claims
 
-<<<<<<< HEAD
-
-## For development and testing
-=======
 ## Local development/testing
 
 From the root directory of this repo run
@@ -11,13 +7,10 @@
 `./setup_local_dev.sh`
 
 or if you prefer, create your virtualenv manually and run
->>>>>>> 39a46400
 
 ```
 pip install -r requirements.txt
 pip install -e .
-<<<<<<< HEAD
-=======
 ```
 
 Then, to exercise the code, you may run
@@ -41,5 +34,4 @@
 pip install -e ../claim_extractor
 pip list | grep linked-claims-extractor
 # make sure the new version shows up
->>>>>>> 39a46400
 ```